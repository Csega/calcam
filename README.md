[![DOI](https://zenodo.org/badge/92296352.svg)](https://zenodo.org/badge/latestdoi/92296352)
<<<<<<< HEAD
=======

>>>>>>> 4a76bc43
Calcam 
======
Calcam is a Python package providing tools for spatial calibration of cameras, i.e. determining the mapping between pixel coordinates in an image and real-world 3D sight lines & coordinates. The calibration method is based on the user matching features between an image to be calibrated and a 3D mesh of the scene being viewed, then using OpenCV’s camera calibration routines to fit a model relating the image and real world coordinates.

It is primarily written for use with camera-based diagnostics on fusion experiments, but there’s no reason it wouldn’t work more generally. As well as calibrating real cameras, it can also be used as part of a virtual diagnostic setup e.g. to create synthetic diagnostic images from plasma simulations or evaluate different possible viewing geometries during diagnostic design. 

Calcam provides a set of GUI tools for doing the calibration of cameras and some usage of the results, and a Python API for then including camera spatial calibration in your data analysis chain.

Documentation
--------------
The full calcam documentation can be found at: https://euratom-software.github.io/calcam/

or in the docs/ directory in this repository.

For authorship information see AUTHORS.txt, and for details of how to cite the code in academic publications see CITE.txt.<|MERGE_RESOLUTION|>--- conflicted
+++ resolved
@@ -1,8 +1,4 @@
 [![DOI](https://zenodo.org/badge/92296352.svg)](https://zenodo.org/badge/latestdoi/92296352)
-<<<<<<< HEAD
-=======
-
->>>>>>> 4a76bc43
 Calcam 
 ======
 Calcam is a Python package providing tools for spatial calibration of cameras, i.e. determining the mapping between pixel coordinates in an image and real-world 3D sight lines & coordinates. The calibration method is based on the user matching features between an image to be calibrated and a 3D mesh of the scene being viewed, then using OpenCV’s camera calibration routines to fit a model relating the image and real world coordinates.
@@ -14,7 +10,6 @@
 Documentation
 --------------
 The full calcam documentation can be found at: https://euratom-software.github.io/calcam/
-
 or in the docs/ directory in this repository.
 
 For authorship information see AUTHORS.txt, and for details of how to cite the code in academic publications see CITE.txt.