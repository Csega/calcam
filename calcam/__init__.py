--- conflicted
+++ resolved
@@ -25,7 +25,6 @@
 """
 
 # Calcam version
-<<<<<<< HEAD
 __version__ = '2.0.0'
 
 
@@ -46,33 +45,4 @@
     from .raycast import raycast_sightlines
     from .geometry_matrix import RectangularGeometryMatrix
     from .gui import start_gui
-    from .render import render_cam_view
-=======
-__version__ = '1.9.4'
-
-
-# Make sure we have the right thing in sys.path to be able to import the modules.
-import sys
-import inspect
-import os
-calcampath = os.path.dirname(os.path.abspath(inspect.getfile(inspect.currentframe())))
-if calcampath not in sys.path:
-    sys.path.insert(0,calcampath)
-
-# List of user-exposed modules which are part of the CalCam package.
-module_list = ['paths','machine_geometry','pointpairs','fitting','roi','render','raytrace','image','gui','geometry_matrix','image_filters']
-
-
-# Try to import each module
-for ModuleName in module_list:
-    exec('import ' + ModuleName)
-
-
-from fitting import CalibResults, VirtualCalib
-from image import Image
-from raytrace import RayData, RayCaster
-from pointpairs import PointPairs
-from roi import ROI, ROISet
-from geometry_matrix import RectangularGeometryMatrix
-from gui import start_gui
->>>>>>> 4a76bc43
+    from .render import render_cam_view